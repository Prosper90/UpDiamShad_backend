import axios, { AxiosInstance } from "axios";
import { logger } from "../config/logger";
import { IInsightIQIntegration } from "../models/User";

// InsightIQ API interfaces (from official documentation)
interface InsightIQCreateUserRequest {
  name: string;
  external_id: string;
}

interface InsightIQCreateUserResponse {
  id: string;
  name: string;
  external_id: string;
  created_at: string;
  updated_at: string;
}

interface InsightIQSDKTokenRequest {
  user_id: string;
  products: string[]; // ['IDENTITY', 'ENGAGEMENT', 'CONTENTS', etc.]
}

interface InsightIQSDKTokenResponse {
  sdk_token: string;
  expires_at: string;
}

interface InsightIQAccount {
  account_id: string;
  platform: string;
  username: string;
  display_name: string;
  profile_picture?: string;
  follower_count?: number;
  is_connected: boolean;
  connected_at: string;
}

interface InsightIQAccountsResponse {
  accounts: InsightIQAccount[];
  count: number;
}

interface InsightIQMetricsResponse {
  account_id: string;
  platform: string;
  metrics: {
    followers: number;
    engagement_rate: number;
    total_posts: number;
    total_views: number;
    total_likes: number;
    total_comments: number;
    total_shares: number;
  };
  period: string;
  updated_at: string;
}

class InsightIQService {
  private apiClient: AxiosInstance;
  private baseUrl: string;
  private clientId: string;
  private clientSecret: string;

  constructor() {
    this.baseUrl =
      process.env.INSIGHTIQ_BASE_URL || "https://api.sandbox.insightiq.ai";
    this.clientId = process.env.INSIGHTIQ_CLIENT_ID || "";
    this.clientSecret = process.env.INSIGHTIQ_CLIENT_SECRET || "";

    // Create Basic Auth credentials (client_id:client_secret)
    const credentials = Buffer.from(
      `${this.clientId}:${this.clientSecret}`
    ).toString("base64");

    this.apiClient = axios.create({
      baseURL: this.baseUrl,
      timeout: 15000,
      headers: {
        "Content-Type": "application/json",
        Authorization: `Basic ${credentials}`,
        "User-Agent": "Diamondz-Backend/1.0",
      },
    });

    this.setupInterceptors();
  }

  private setupInterceptors(): void {
    this.apiClient.interceptors.request.use(
      (config) => {
        logger.info(
          `InsightIQ API Request: ${config.method?.toUpperCase()} ${config.url}`
        );
        return config;
      },
      (error) => {
        logger.error("InsightIQ API Request Error:", error);
        return Promise.reject(error);
      }
    );

    this.apiClient.interceptors.response.use(
      (response) => {
        logger.info(
          `InsightIQ API Response: ${response.status} ${response.config.url}`
        );
        return response;
      },
      (error) => {
        logger.error("InsightIQ API Response Error:", {
          status: error.response?.status,
          statusText: error.response?.statusText,
          url: error.config?.url,
          data: error.response?.data,
        });
        return Promise.reject(error);
      }
    );
  }

  /**
   * Create a new user in InsightIQ (following official documentation)
   */
  async createUser(
    name: string,
    externalId: string
  ): Promise<InsightIQCreateUserResponse> {
    try {
      const requestData: InsightIQCreateUserRequest = {
        name: name,
        external_id: externalId,
      };

      const response = await this.apiClient.post("/v1/users", requestData);

      logger.info("Successfully created InsightIQ user:", {
        name,
        externalId,
        insightIqUserId: response.data.id,
      });

      return response.data as InsightIQCreateUserResponse;
    } catch (error: any) {
      logger.error(
        "Failed to create InsightIQ user:",
        error.response?.data || error.message
      );
      throw new Error("InsightIQ user creation failed");
    }
  }

  /**
   * Check if an SDK token is still valid
   */
  isTokenValid(tokenExpiresAt: Date | string | null): boolean {
    if (!tokenExpiresAt) return false;

    const expirationDate = new Date(tokenExpiresAt);
    const now = new Date();

    // Add 5 minute buffer to avoid edge cases
    const bufferMs = 5 * 60 * 1000;
    return expirationDate.getTime() > now.getTime() + bufferMs;
  }

  /**
   * Generate SDK token for frontend Connect modal (using your original format)
   */
  async generateSDKToken(
    userId: string,
    products: string[] = [
      "IDENTITY",
      "IDENTITY.AUDIENCE",
      "ENGAGEMENT",
      "ENGAGEMENT.COMMENTS",
      "INCOME"
    ]
  ): Promise<InsightIQSDKTokenResponse> {
    try {
      const requestData: InsightIQSDKTokenRequest = {
        user_id: userId,
        products,
      };

      const response = await this.apiClient.post("/v1/sdk-tokens", requestData);

      logger.info("Successfully generated SDK token:", {
        userId,
        expiresAt: response.data.expires_at,
      });

      return response.data as InsightIQSDKTokenResponse;
    } catch (error: any) {
      logger.error(
        "Failed to generate SDK token:",
        error.response?.data || error.message
      );
      throw new Error("InsightIQ SDK token generation failed");
    }
  }

  /**
   * Get all connected accounts for a user
   */
  async getConnectedAccounts(
    insightIqUserId: string
  ): Promise<InsightIQAccount[]> {
    try {
      const response = await this.apiClient.get(
        `/v1/users/accounts?user_id=${insightIqUserId}`
      );

      const accountsResponse = response.data as InsightIQAccountsResponse;

      logger.info("Retrieved connected accounts:", {
        insightIqUserId,
        accountCount: accountsResponse.count,
      });

      return accountsResponse.accounts;
    } catch (error: any) {
      logger.error(
        "Failed to get connected accounts:",
        error.response?.data || error.message
      );
      throw new Error("Failed to retrieve connected accounts");
    }
  }

  /**
   * Get metrics for a specific account
   */
  async getAccountMetrics(
    accountId: string,
    period: string = "last_30_days"
  ): Promise<InsightIQMetricsResponse> {
    try {
      const response = await this.apiClient.get(
        `/v1/accounts/analytics?account_id=${accountId}`,
        {
          params: { period },
        }
      );

      logger.info("Retrieved account metrics:", {
        accountId,
        period,
        followers: response.data.metrics?.followers,
      });

      return response.data as InsightIQMetricsResponse;
    } catch (error: any) {
      logger.error(
        "Failed to get account metrics:",
        error.response?.data || error.message
      );
      throw new Error("Failed to retrieve account metrics");
    }
  }

  /**
   * Disconnect a social media account
   * Uses POST /v1/accounts/{id}/disconnect as per InsightIQ API
   */
  async disconnectAccount(accountId: string): Promise<boolean> {
    try {
      await this.apiClient.post(`/v1/accounts/${accountId}/disconnect`, {});

      logger.info("Successfully disconnected account from InsightIQ:", { accountId });
      return true;
    } catch (error: any) {
      logger.error(
        "Failed to disconnect account from InsightIQ:",
        error.response?.data || error.message
      );
      return false;
    }
  }

  /**
   * Get or create a valid SDK token for a user
   * Checks existing token validity first before creating a new one
   */
  async getOrCreateSDKToken(
    currentToken: string | null,
    tokenExpiresAt: Date | null,
    insightIqUserId: string,
    products: string[] = [
      "INCOME",
      "ENGAGEMENT",
      "ENGAGEMENT_AUDIENCE",
      "IDENTITY",
    ]
  ): Promise<{ token: string; expiresAt: Date; isNew: boolean }> {
    // Check if current token is still valid
    if (currentToken && this.isTokenValid(tokenExpiresAt)) {
      logger.info("Using existing valid SDK token:", {
        insightIqUserId,
        expiresAt: tokenExpiresAt,
      });
      return {
        token: currentToken,
        expiresAt: new Date(tokenExpiresAt!),
        isNew: false,
      };
    }

    // Generate new token if current one is invalid or doesn't exist
    logger.info("Generating new SDK token:", {
      insightIqUserId,
      reason: !currentToken ? "No existing token" : "Token expired",
    });

    const tokenResponse = await this.generateSDKToken(
      insightIqUserId,
      products
    );
    return {
      token: tokenResponse.sdk_token,
      expiresAt: new Date(tokenResponse.expires_at),
      isNew: true,
    };
  }

  /**
   * Get work platform details by work platform ID
   */
  async getWorkPlatform(
    workPlatformId: string
  ): Promise<{ name: string; category: string }> {
    try {
      const response = await this.apiClient.get(
        `/v1/work-platforms/${workPlatformId}`
      );

      logger.info("Retrieved work platform details:", {
        workPlatformId,
        name: response.data.name,
      });

      return {
        name: response.data.name,
        category: response.data.category,
      };
    } catch (error: any) {
      logger.error(
        "Failed to get work platform details:",
        error.response?.data || error.message
      );
      throw new Error("Failed to retrieve work platform details");
    }
  }

  /**
   * Get account details by account ID
   */
  async getAccount(accountId: string): Promise<any> {
    try {
      const response = await this.apiClient.get(`/v1/accounts/${accountId}`);

      logger.info("Retrieved account details:", {
        accountId,
        platform: response.data.work_platform?.name,
        username: response.data.username,
      });

      return response.data;
    } catch (error: any) {
      logger.error(
        "Failed to get account details:",
        error.response?.data || error.message
      );
      throw new Error("Failed to retrieve account details");
    }
  }

  /**
   * Get content engagement metrics for a specific connected account
   * This is the main method for Sparks calculation
   * Now uses profile endpoint for better engagement data
   */
  async getContentMetrics(
    accountId: string,
    fromDate?: string,
    limit: number = 100
  ): Promise<any> {
    try {
      const params: any = {
        account_id: accountId,
        limit: limit,
      };

      if (fromDate) {
        params.from_date = fromDate;
      }

<<<<<<< HEAD
      const response = await this.apiClient.get("/v1/social/contents", {
        params,
      });
=======
      // Switch to profile endpoint for better engagement data
      const response = await this.apiClient.get('/v1/profiles', { params });
>>>>>>> d93f464e

      logger.info("Retrieved profile engagement data:", {
        accountId,
        profileCount: response.data.data?.length || 0,
        fromDate,
        platform: response.data.data?.[0]?.work_platform?.name || "unknown",
      });

      return response.data;
    } catch (error: any) {
      logger.error(
        "Failed to get profile engagement data:",
        error.response?.data || error.message
      );
      throw new Error("Failed to retrieve profile engagement data");
    }
  }

  /**
   * Get ALL content with pagination for comprehensive engagement tracking
   * Fetches all posts to ensure accurate delta calculation
   */
  async getAllContentWithEngagements(
    accountId: string,
    fromDate?: string
  ): Promise<any[]> {
    try {
      const allContent: any[] = [];
      let offset = 0;
      const limit = 100; // Max allowed by InsightIQ API
      let hasMore = true;

      logger.info("Starting paginated content fetch:", {
        accountId,
        fromDate,
        limit,
      });

      while (hasMore) {
        const params: any = {
          account_id: accountId,
          limit: limit,
          offset: offset,
        };

        if (fromDate) {
          params.from_date = fromDate;
        }

        const response = await this.apiClient.get("/v1/social/contents", {
          params,
        });

        if (response.data.data && response.data.data.length > 0) {
          allContent.push(...response.data.data);
          offset += limit;

          // If we got less than limit, we've reached the end
          if (response.data.data.length < limit) {
            hasMore = false;
          }

          logger.info("Fetched content batch:", {
            accountId,
            batchSize: response.data.data.length,
            totalSoFar: allContent.length,
            offset,
          });
        } else {
          hasMore = false;
        }

        // Safety limit: max 1000 posts per sync to avoid infinite loops
        if (allContent.length >= 1000) {
          logger.warn("Reached maximum content limit (1000 posts):", {
            accountId,
          });
          hasMore = false;
        }
      }

      logger.info("Completed paginated content fetch:", {
        accountId,
        totalContent: allContent.length,
        platform: allContent[0]?.work_platform?.name || "unknown",
      });

      return allContent;
    } catch (error: any) {
      logger.error(
        "Failed to get all content with engagements:",
        error.response?.data || error.message
      );
      throw new Error("Failed to retrieve all content");
    }
  }

  /**
   * Aggregate engagement metrics from content data for Sparks calculation
   */
  aggregateEngagementMetrics(contentData: any[]): any {
    const aggregated = {
      totalContent: contentData.length,
      totalLikes: 0,
      totalDislikes: 0,
      totalComments: 0,
      totalViews: 0,
      totalShares: 0,
      totalSaves: 0,
      totalWatchTime: 0,
      totalImpressions: 0,
      totalReach: 0,
      platform: contentData[0]?.work_platform?.name || "unknown",
    };

    contentData.forEach((content) => {
      const engagement = content.engagement || {};
      aggregated.totalLikes += engagement.like_count || 0;
      aggregated.totalDislikes += engagement.dislike_count || 0;
      aggregated.totalComments += engagement.comment_count || 0;
      aggregated.totalViews += engagement.view_count || 0;
      aggregated.totalShares += engagement.share_count || 0;
      aggregated.totalSaves += engagement.save_count || 0;
      aggregated.totalWatchTime += engagement.watch_time_in_hours || 0;
      aggregated.totalImpressions += engagement.impression_organic_count || 0;
      aggregated.totalReach += engagement.reach_organic_count || 0;
    });

    return aggregated;
  }

  /**
   * Get user details from InsightIQ
   */
  async getUser(insightIqUserId: string): Promise<any> {
    try {
      const response = await this.apiClient.get(`/v1/users/${insightIqUserId}`);

      logger.info("Retrieved InsightIQ user details:", { insightIqUserId });
      return response.data;
    } catch (error: any) {
      logger.error(
        "Failed to get user details:",
        error.response?.data || error.message
      );
      throw new Error("Failed to retrieve user details");
    }
  }

  /**
   * Get profile information including follower count and reputation metrics
   * Requires IDENTITY product
   */
  async getProfile(accountId: string): Promise<any> {
    try {
      const response = await this.apiClient.get('/v1/profiles', {
        params: { account_id: accountId }
      });

      const profileData = response.data.data?.[0]; // Get first profile

      logger.info("Retrieved profile data:", {
        accountId,
        followerCount: profileData?.reputation?.follower_count,
        subscriberCount: profileData?.reputation?.subscriber_count,
        platform: profileData?.work_platform?.name
      });

      return profileData;
    } catch (error: any) {
      logger.error(
        "Failed to get profile:",
        error.response?.data || error.message
      );
      throw new Error("Failed to retrieve profile");
    }
  }

  /**
   * Enrich account data by fetching detailed information from InsightIQ API
   * This is called in the background after a Phyllo callback
   */
  async enrichAccountData(
    insightIqUserId: string,
    accountId: string
  ): Promise<void> {
    try {
      logger.info("Starting account data enrichment:", {
        insightIqUserId,
        accountId,
      });

      // Get specific account details using the correct endpoint
      let accountData;
      try {
        accountData = await this.getAccount(accountId);
      } catch (apiError: any) {
        logger.warn("Failed to fetch account details from InsightIQ API:", {
          accountId,
          error: apiError.message,
          status: apiError.response?.status,
        });
        // Don't throw - just skip enrichment if API is unavailable
        return;
      }

      if (!accountData) {
        logger.warn("Account not found in InsightIQ for enrichment:", {
          accountId,
        });
        return;
      }

      // Get profile data for follower count and reputation metrics
      let profileData;
      try {
        profileData = await this.getProfile(accountId);
      } catch (profileError: any) {
        logger.warn("Failed to fetch profile data (will use account data only):", {
          accountId,
          error: profileError.message,
        });
        // Don't return - continue with account data only
      }

      // Import User model here to avoid circular dependencies
      const { User } = await import("../models/User");

      // Find user and update account with enriched data
      const user = await User.findOne({ "insightIQ.userId": insightIqUserId });
      if (!user) {
        logger.warn(
          "User not found for account enrichment - may have been deleted:",
          { insightIqUserId }
        );
        return;
      }

      const accountIndex = user.insightIQ!.connectedAccounts.findIndex(
        (account) => account.accountId === accountId
      );

      if (accountIndex === -1) {
        logger.warn(
          "Account not found in user's connected accounts - may have been removed:",
          { accountId }
        );
        return;
      }

      // Update with enriched data from InsightIQ
      const account = user.insightIQ!.connectedAccounts[accountIndex];
      account.username =
        accountData.username ||
        accountData.platform_username ||
        account.username;
      account.displayName =
        accountData.platform_profile_name || account.displayName;
      account.profilePicture = accountData.profile_pic_url;

      // Update follower count from profile data
      if (profileData?.reputation) {
        account.followerCount =
          profileData.reputation.follower_count ||
          profileData.reputation.subscriber_count ||
          0;
      }

      account.lastSyncAt = new Date();

      await user.save();

      logger.info("Account data enrichment completed:", {
        accountId,
        username: account.username,
        displayName: account.displayName,
        followerCount: account.followerCount,
        platform: accountData.work_platform?.name,
      });
    } catch (error: any) {
      logger.warn("Account data enrichment failed (non-critical):", {
        insightIqUserId,
        accountId,
        error: error.message,
      });
      // Don't throw - this is background enrichment and shouldn't break main flow
    }
  }
}

export const insightIQService = new InsightIQService();
export {
  InsightIQCreateUserResponse,
  InsightIQSDKTokenResponse,
  InsightIQAccount,
  InsightIQAccountsResponse,
  InsightIQMetricsResponse,
};<|MERGE_RESOLUTION|>--- conflicted
+++ resolved
@@ -176,7 +176,7 @@
       "IDENTITY.AUDIENCE",
       "ENGAGEMENT",
       "ENGAGEMENT.COMMENTS",
-      "INCOME"
+      "INCOME",
     ]
   ): Promise<InsightIQSDKTokenResponse> {
     try {
@@ -269,7 +269,9 @@
     try {
       await this.apiClient.post(`/v1/accounts/${accountId}/disconnect`, {});
 
-      logger.info("Successfully disconnected account from InsightIQ:", { accountId });
+      logger.info("Successfully disconnected account from InsightIQ:", {
+        accountId,
+      });
       return true;
     } catch (error: any) {
       logger.error(
@@ -397,14 +399,9 @@
         params.from_date = fromDate;
       }
 
-<<<<<<< HEAD
       const response = await this.apiClient.get("/v1/social/contents", {
         params,
       });
-=======
-      // Switch to profile endpoint for better engagement data
-      const response = await this.apiClient.get('/v1/profiles', { params });
->>>>>>> d93f464e
 
       logger.info("Retrieved profile engagement data:", {
         accountId,
@@ -416,10 +413,10 @@
       return response.data;
     } catch (error: any) {
       logger.error(
-        "Failed to get profile engagement data:",
-        error.response?.data || error.message
-      );
-      throw new Error("Failed to retrieve profile engagement data");
+        "Failed to get content metrics:",
+        error.response?.data || error.message
+      );
+      throw new Error("Failed to retrieve content metrics");
     }
   }
 
@@ -560,8 +557,8 @@
    */
   async getProfile(accountId: string): Promise<any> {
     try {
-      const response = await this.apiClient.get('/v1/profiles', {
-        params: { account_id: accountId }
+      const response = await this.apiClient.get("/v1/profiles", {
+        params: { account_id: accountId },
       });
 
       const profileData = response.data.data?.[0]; // Get first profile
@@ -570,7 +567,7 @@
         accountId,
         followerCount: profileData?.reputation?.follower_count,
         subscriberCount: profileData?.reputation?.subscriber_count,
-        platform: profileData?.work_platform?.name
+        platform: profileData?.work_platform?.name,
       });
 
       return profileData;
@@ -623,10 +620,13 @@
       try {
         profileData = await this.getProfile(accountId);
       } catch (profileError: any) {
-        logger.warn("Failed to fetch profile data (will use account data only):", {
-          accountId,
-          error: profileError.message,
-        });
+        logger.warn(
+          "Failed to fetch profile data (will use account data only):",
+          {
+            accountId,
+            error: profileError.message,
+          }
+        );
         // Don't return - continue with account data only
       }
 
