import { User } from "../models/User";
import { CPointsHistory } from "../models/CPointsHistory";
import { logger } from "../config/logger";
import { EngagementSnapshot, IEngagementSnapshot } from "../models/EngagementSnapshot";

// Sustainability weighting factors for Sparks calculation
export const SUSTAINABILITY_WEIGHTS = {
  timeMultipliers: {
    lastWeek: 1.0,
    lastMonth: 0.8,
    last3Months: 0.6,
    last6Months: 0.4,
    older: 0.2,
  },
  platformMultipliers: {
    youtube: 1.2, // Higher sustainability for long-form content
    instagram: 1.0,
    tiktok: 0.9, // Viral but less sustainable
    twitter: 0.8, // Fast-moving platform
    spotify: 1.3, // High sustainability for music
  },
  consistencyBonus: {
    daily: 1.5,
    weekly: 1.2,
    biweekly: 1.0,
    monthly: 0.8,
    irregular: 0.6,
  },
};

// Level progression thresholds (Sparks needed for each level)
export const LEVEL_THRESHOLDS = {
  1: 0, // Pulse
  2: 1000, // Rhythm
  3: 5000, // Harmony
  4: 15000, // Melody
  5: 50000, // Resonance
};

export interface SparksCalculationResult {
  totalSparks: number;
  breakdown: {
    baseCPoints: number;
    sustainabilityMultiplier: number;
    consistencyBonus: number;
    timeWeighting: number;
    platformWeighting: number;
  };
  levelInfo: {
    currentLevel: number;
    levelName: string;
    progress: number;
    nextLevelAt: number;
  };
}

export interface CPointsToSparksConversion {
  cPointsAmount: number;
  sustainabilityScore: number;
  timeWeight: number;
  platformWeight: number;
  consistencyMultiplier: number;
  resultingSparks: number;
}

class SparksService {
  /**
   * Convert cPoints to Sparks with sustainability weighting
   * This is the second step: cPoints → Sparks
   */
  async convertCPointsToSparks(
    userId: string
  ): Promise<SparksCalculationResult> {
    try {
      logger.info("Starting cPoints to Sparks conversion for user:", {
        userId,
      });

      const user = await User.findById(userId);
      if (!user) {
        throw new Error("User not found");
      }

      // Get recent cPoints history for conversion
      const cPointsHistory = await CPointsHistory.find({ userId })
        .sort({ processedAt: -1 })
        .limit(10) // Last 10 periods
        .exec();

      if (cPointsHistory.length === 0) {
        logger.warn("No cPoints history found for user:", { userId });
        return this.createEmptyResult();
      }

      // Calculate Sparks from cPoints with sustainability weighting
      const sparksResult = this.calculateSparksFromCPoints(cPointsHistory);

      // Update user's Sparks and level
      await this.updateUserSparks(userId, sparksResult.totalSparks);

      logger.info("cPoints to Sparks conversion completed:", {
        userId,
        totalSparks: sparksResult.totalSparks,
        level: sparksResult.levelInfo.currentLevel,
      });

      return sparksResult;
    } catch (error) {
      logger.error("cPoints to Sparks conversion failed:", error);
      throw error;
    }
  }

  /**
   * Calculate Sparks from cPoints history with sustainability factors
   */
  private calculateSparksFromCPoints(
    cPointsHistory: any[]
  ): SparksCalculationResult {
    let totalSparks = 0;
    let totalCPoints = 0;
    let weightedTimeSum = 0;
    let weightedPlatformSum = 0;
    let totalWeight = 0;

    // Process each cPoints entry
    for (const entry of cPointsHistory) {
      const cPoints = entry.totalCPoints;
      if (cPoints <= 0) continue;

      totalCPoints += cPoints;

      // Calculate time weighting (newer = higher weight)
      const timeWeight = this.calculateTimeWeight(entry.processedAt);

<<<<<<< HEAD
    // Calculate based on platform-specific rates
    if (platform === 'youtube') {
      const youtubeRates = rates as typeof SPARKS_RATES.youtube;
      breakdown.likes = (metrics.totalLikes || 0) * youtubeRates.like;
      breakdown.dislikes = (metrics.totalDislikes || 0) * youtubeRates.dislike;
      breakdown.comments = (metrics.totalComments || 0) * youtubeRates.comment;
      breakdown.views = (metrics.totalViews || 0) * youtubeRates.view;
      breakdown.watchTime = (metrics.totalWatchTime || 0) * youtubeRates.watchHour;
      breakdown.followers = (metrics.followerCount || 0) * youtubeRates.subscriber;

      totalSparks = (Object.values(breakdown) as number[]).reduce((sum: number, value: number) => sum + value, 0);
    }
    else if (platform === 'instagram') {
      const instagramRates = rates as typeof SPARKS_RATES.instagram;
      breakdown.likes = (metrics.totalLikes || 0) * instagramRates.like;
      breakdown.comments = (metrics.totalComments || 0) * instagramRates.comment;
      breakdown.views = (metrics.totalViews || 0) * instagramRates.view;
      breakdown.saves = (metrics.totalSaves || 0) * instagramRates.save;
      breakdown.shares = (metrics.totalShares || 0) * instagramRates.share;
      breakdown.followers = (metrics.followerCount || 0) * instagramRates.follower;

      totalSparks = (Object.values(breakdown) as number[]).reduce((sum: number, value: number) => sum + value, 0);
    }
    else if (platform === 'twitter') {
      const twitterRates = rates as typeof SPARKS_RATES.twitter;
      breakdown.likes = (metrics.totalLikes || 0) * twitterRates.like;
      breakdown.comments = (metrics.totalComments || 0) * twitterRates.comment;
      breakdown.shares = (metrics.totalShares || 0) * twitterRates.retweet; // retweets
      breakdown.impressions = (metrics.totalImpressions || 0) * twitterRates.impression;
      breakdown.followers = (metrics.followerCount || 0) * twitterRates.follower;

      totalSparks = (Object.values(breakdown) as number[]).reduce((sum: number, value: number) => sum + value, 0);
    }
    else if (platform === 'tiktok') {
      const tiktokRates = rates as typeof SPARKS_RATES.tiktok;
      breakdown.likes = (metrics.totalLikes || 0) * tiktokRates.like;
      breakdown.comments = (metrics.totalComments || 0) * tiktokRates.comment;
      breakdown.views = (metrics.totalViews || 0) * tiktokRates.view;
      breakdown.shares = (metrics.totalShares || 0) * tiktokRates.share;
      breakdown.followers = (metrics.followerCount || 0) * tiktokRates.follower;

      totalSparks = (Object.values(breakdown) as number[]).reduce((sum: number, value: number) => sum + value, 0);
    }
    else if (platform === 'spotify') {
      const spotifyRates = rates as typeof SPARKS_RATES.spotify;
      breakdown.views = (metrics.totalViews || 0) * spotifyRates.stream; // streams as views
      breakdown.followers = (metrics.followerCount || 0) * spotifyRates.follower;

      totalSparks = (Object.values(breakdown) as number[]).reduce((sum: number, value: number) => sum + value, 0);
=======
      // Calculate platform weighting
      const platformWeight = this.calculatePlatformWeight(entry.rawEngagement);

      // Apply sustainability formula: cPoints * timeWeight * platformWeight
      const entrySparks = cPoints * timeWeight * platformWeight;
      totalSparks += entrySparks;

      // Track weighted averages
      weightedTimeSum += timeWeight * cPoints;
      weightedPlatformSum += platformWeight * cPoints;
      totalWeight += cPoints;
    }

    // Calculate consistency bonus
    const consistencyMultiplier =
      this.calculateConsistencyBonus(cPointsHistory);
    totalSparks *= consistencyMultiplier;

    // Calculate weighted averages
    const avgTimeWeight = totalWeight > 0 ? weightedTimeSum / totalWeight : 0;
    const avgPlatformWeight =
      totalWeight > 0 ? weightedPlatformSum / totalWeight : 0;
    const sustainabilityMultiplier =
      avgTimeWeight * avgPlatformWeight * consistencyMultiplier;

    // Calculate level information
    const levelInfo = this.calculateLevelInfo(Math.round(totalSparks));

    return {
      totalSparks: Math.round(totalSparks),
      breakdown: {
        baseCPoints: totalCPoints,
        sustainabilityMultiplier,
        consistencyBonus: consistencyMultiplier,
        timeWeighting: avgTimeWeight,
        platformWeighting: avgPlatformWeight,
      },
      levelInfo,
    };
  }

  /**
   * Calculate time-based weighting (newer content has higher sustainability)
   */
  private calculateTimeWeight(processedAt: Date): number {
    const now = new Date();
    const daysDiff =
      (now.getTime() - processedAt.getTime()) / (1000 * 60 * 60 * 24);

    if (daysDiff <= 7) return SUSTAINABILITY_WEIGHTS.timeMultipliers.lastWeek;
    if (daysDiff <= 30) return SUSTAINABILITY_WEIGHTS.timeMultipliers.lastMonth;
    if (daysDiff <= 90)
      return SUSTAINABILITY_WEIGHTS.timeMultipliers.last3Months;
    if (daysDiff <= 180)
      return SUSTAINABILITY_WEIGHTS.timeMultipliers.last6Months;
    return SUSTAINABILITY_WEIGHTS.timeMultipliers.older;
  }

  /**
   * Calculate platform-based weighting (different platforms have different sustainability)
   */
  private calculatePlatformWeight(rawEngagement: any[]): number {
    if (!rawEngagement || rawEngagement.length === 0) return 1.0;

    const platformCounts: { [platform: string]: number } = {};
    let totalContent = 0;

    // Count content per platform
    for (const engagement of rawEngagement) {
      const platform = engagement.platform.toLowerCase();
      platformCounts[platform] = (platformCounts[platform] || 0) + 1;
      totalContent++;
    }

    // Calculate weighted average based on platform distribution
    let weightedSum = 0;
    for (const [platform, count] of Object.entries(platformCounts)) {
      const platformWeight =
        SUSTAINABILITY_WEIGHTS.platformMultipliers[
          platform as keyof typeof SUSTAINABILITY_WEIGHTS.platformMultipliers
        ] || 1.0;
      const platformRatio = count / totalContent;
      weightedSum += platformWeight * platformRatio;
    }

    return weightedSum;
  }

  /**
   * Calculate consistency bonus based on posting frequency
   */
  private calculateConsistencyBonus(cPointsHistory: any[]): number {
    if (cPointsHistory.length < 2)
      return SUSTAINABILITY_WEIGHTS.consistencyBonus.irregular;

    // Calculate average time between cPoints calculations
    const timeDiffs: number[] = [];
    for (let i = 1; i < cPointsHistory.length; i++) {
      const diff =
        cPointsHistory[i - 1].processedAt.getTime() -
        cPointsHistory[i].processedAt.getTime();
      timeDiffs.push(diff / (1000 * 60 * 60 * 24)); // Convert to days
    }

    const avgDaysBetween =
      timeDiffs.reduce((sum, diff) => sum + diff, 0) / timeDiffs.length;

    // Classify consistency
    if (avgDaysBetween <= 1)
      return SUSTAINABILITY_WEIGHTS.consistencyBonus.daily;
    if (avgDaysBetween <= 7)
      return SUSTAINABILITY_WEIGHTS.consistencyBonus.weekly;
    if (avgDaysBetween <= 14)
      return SUSTAINABILITY_WEIGHTS.consistencyBonus.biweekly;
    if (avgDaysBetween <= 30)
      return SUSTAINABILITY_WEIGHTS.consistencyBonus.monthly;
    return SUSTAINABILITY_WEIGHTS.consistencyBonus.irregular;
  }

  /**
   * Calculate level information from Sparks amount
   */
  private calculateLevelInfo(sparks: number): {
    currentLevel: number;
    levelName: string;
    progress: number;
    nextLevelAt: number;
  } {
    const levelNames = [
      "",
      "Pulse",
      "Rhythm",
      "Harmony",
      "Melody",
      "Resonance",
    ];

    let currentLevel = 1;
    for (const [level, threshold] of Object.entries(LEVEL_THRESHOLDS)) {
      if (sparks >= threshold) {
        currentLevel = parseInt(level);
      }
>>>>>>> d93f464e
    }

    const currentThreshold =
      LEVEL_THRESHOLDS[currentLevel as keyof typeof LEVEL_THRESHOLDS];
    const nextLevel = currentLevel < 5 ? currentLevel + 1 : 5;
    const nextThreshold =
      LEVEL_THRESHOLDS[nextLevel as keyof typeof LEVEL_THRESHOLDS];

    const progress =
      nextLevel > currentLevel
        ? ((sparks - currentThreshold) / (nextThreshold - currentThreshold)) *
          100
        : 100;

    return {
      currentLevel,
      levelName: levelNames[currentLevel],
      progress: Math.min(100, Math.max(0, progress)),
      nextLevelAt: nextThreshold,
    };
  }

  /**
   * Update user's Sparks and level in database
   */
  private async updateUserSparks(
    userId: string,
    totalSparks: number
  ): Promise<void> {
    const levelInfo = this.calculateLevelInfo(totalSparks);

    await User.findByIdAndUpdate(userId, {
      "wavzProfile.sparks": totalSparks,
      "wavzProfile.level": levelInfo.currentLevel,
      "wavzProfile.levelProgress": Math.round(levelInfo.progress),
    });
  }

  /**
   * Create empty result for users with no cPoints history
   */
  private createEmptyResult(): SparksCalculationResult {
    return {
      totalSparks: 0,
      breakdown: {
        baseCPoints: 0,
        sustainabilityMultiplier: 0,
        consistencyBonus: 1,
        timeWeighting: 1,
        platformWeighting: 1,
      },
      levelInfo: {
        currentLevel: 1,
        levelName: "Pulse",
        progress: 0,
        nextLevelAt: LEVEL_THRESHOLDS[2],
      },
    };
  }

  /**
<<<<<<< HEAD
   * Get the last engagement snapshot for an account
   */
  async getLastSnapshot(userId: string, accountId: string): Promise<IEngagementSnapshot | null> {
    try {
      const snapshot = await EngagementSnapshot.findOne({
        userId,
        accountId
      }).sort({ syncedAt: -1 });

      return snapshot;
    } catch (error: any) {
      logger.error("Failed to get last snapshot:", {
        userId,
        accountId,
        error: error.message
      });
      return null;
    }
  }

  /**
   * Calculate delta between current and previous snapshot
   */
  calculateDelta(currentMetrics: PlatformMetrics, previousSnapshot: IEngagementSnapshot | null): any {
    if (!previousSnapshot) {
      // First sync - all current metrics are "new"
      return {
        likes: currentMetrics.totalLikes,
        dislikes: currentMetrics.totalDislikes || 0,
        comments: currentMetrics.totalComments,
        views: currentMetrics.totalViews,
        shares: currentMetrics.totalShares || 0,
        saves: currentMetrics.totalSaves || 0,
        watchTime: currentMetrics.totalWatchTime || 0,
        impressions: currentMetrics.totalImpressions || 0,
        reach: currentMetrics.totalReach || 0,
      };
    }

    // Calculate what's NEW since last sync
    const delta = {
      likes: Math.max(0, currentMetrics.totalLikes - previousSnapshot.snapshot.totalLikes),
      dislikes: Math.max(0, (currentMetrics.totalDislikes || 0) - previousSnapshot.snapshot.totalDislikes),
      comments: Math.max(0, currentMetrics.totalComments - previousSnapshot.snapshot.totalComments),
      views: Math.max(0, currentMetrics.totalViews - previousSnapshot.snapshot.totalViews),
      shares: Math.max(0, (currentMetrics.totalShares || 0) - previousSnapshot.snapshot.totalShares),
      saves: Math.max(0, (currentMetrics.totalSaves || 0) - previousSnapshot.snapshot.totalSaves),
      watchTime: Math.max(0, (currentMetrics.totalWatchTime || 0) - previousSnapshot.snapshot.totalWatchTime),
      impressions: Math.max(0, (currentMetrics.totalImpressions || 0) - previousSnapshot.snapshot.totalImpressions),
      reach: Math.max(0, (currentMetrics.totalReach || 0) - previousSnapshot.snapshot.totalReach),
    };

    logger.info("Calculated engagement delta:", {
      accountId: previousSnapshot.accountId,
      platform: previousSnapshot.platform,
      delta,
      previousTotal: previousSnapshot.snapshot.totalLikes,
      currentTotal: currentMetrics.totalLikes
    });

    return delta;
  }

  /**
   * Calculate Sparks from delta metrics (only NEW engagements)
   */
  calculateSparksFromDelta(delta: any, platform: string): number {
    const platformKey = platform.toLowerCase() as keyof typeof SPARKS_RATES;
    const rates = SPARKS_RATES[platformKey];

    if (!rates) {
      logger.warn(`No Sparks rates defined for platform: ${platform}`);
      // Default calculation
      return (delta.likes * 1) + (delta.comments * 2) + (delta.views * 0.01);
    }

    let totalSparks = 0;

    if (platformKey === 'youtube') {
      const youtubeRates = rates as typeof SPARKS_RATES.youtube;
      totalSparks += delta.likes * youtubeRates.like;
      totalSparks += delta.dislikes * youtubeRates.dislike;
      totalSparks += delta.comments * youtubeRates.comment;
      totalSparks += delta.views * youtubeRates.view;
      totalSparks += delta.watchTime * youtubeRates.watchHour;
    } else if (platformKey === 'instagram') {
      const instagramRates = rates as typeof SPARKS_RATES.instagram;
      totalSparks += delta.likes * instagramRates.like;
      totalSparks += delta.comments * instagramRates.comment;
      totalSparks += delta.views * instagramRates.view;
      totalSparks += delta.saves * instagramRates.save;
      totalSparks += delta.shares * instagramRates.share;
    } else if (platformKey === 'twitter') {
      const twitterRates = rates as typeof SPARKS_RATES.twitter;
      totalSparks += delta.likes * twitterRates.like;
      totalSparks += delta.comments * twitterRates.comment;
      totalSparks += delta.shares * twitterRates.retweet;
      totalSparks += delta.impressions * twitterRates.impression;
    } else if (platformKey === 'tiktok') {
      const tiktokRates = rates as typeof SPARKS_RATES.tiktok;
      totalSparks += delta.likes * tiktokRates.like;
      totalSparks += delta.comments * tiktokRates.comment;
      totalSparks += delta.views * tiktokRates.view;
      totalSparks += delta.shares * tiktokRates.share;
    } else if (platformKey === 'spotify') {
      const spotifyRates = rates as typeof SPARKS_RATES.spotify;
      totalSparks += delta.views * spotifyRates.stream; // views = streams for Spotify
    }

    return Math.round(totalSparks);
  }

  /**
   * Save engagement snapshot to database
   */
  async saveSnapshot(
    userId: string,
    accountId: string,
    platform: string,
    currentMetrics: PlatformMetrics,
    delta: any,
    sparksGenerated: number,
    contentCount: number,
    syncDuration: number
  ): Promise<IEngagementSnapshot> {
    try {
      const snapshot = new EngagementSnapshot({
        userId,
        accountId,
        platform: platform.toLowerCase(),
        syncedAt: new Date(),
        snapshot: {
          totalLikes: currentMetrics.totalLikes,
          totalDislikes: currentMetrics.totalDislikes || 0,
          totalComments: currentMetrics.totalComments,
          totalViews: currentMetrics.totalViews,
          totalShares: currentMetrics.totalShares || 0,
          totalSaves: currentMetrics.totalSaves || 0,
          totalWatchTime: currentMetrics.totalWatchTime || 0,
          totalImpressions: currentMetrics.totalImpressions || 0,
          totalReach: currentMetrics.totalReach || 0,
          totalPosts: contentCount,
        },
        deltaFromPrevious: delta,
        sparksGenerated,
        cPointsAwarded: sparksGenerated, // For now, cPoints = Sparks (can add weighting later)
        contentCount,
        syncDuration,
      });

      await snapshot.save();

      logger.info("Saved engagement snapshot:", {
        userId,
        accountId,
        platform,
        sparksGenerated,
        contentCount
      });

      return snapshot;
    } catch (error: any) {
      logger.error("Failed to save engagement snapshot:", {
        userId,
        accountId,
        error: error.message
      });
      throw error;
    }
  }

  /**
   * Update user's Wavz profile with calculated Sparks
=======
   * Get user's current Sparks information
>>>>>>> d93f464e
   */
  async getUserSparksInfo(userId: string): Promise<{
    sparks: number;
    level: number;
    levelName: string;
    progress: number;
    nextLevelAt: number;
  }> {
    try {
      const user = await User.findById(userId);
      if (!user) {
        throw new Error("User not found");
      }

      const levelInfo = this.calculateLevelInfo(user.wavzProfile.sparks);
      const levelNames = [
        "",
        "Pulse",
        "Rhythm",
        "Harmony",
        "Melody",
        "Resonance",
      ];

      return {
        sparks: user.wavzProfile.sparks,
        level: levelInfo.currentLevel,
        levelName: levelNames[levelInfo.currentLevel],
        progress: levelInfo.progress,
        nextLevelAt: levelInfo.nextLevelAt,
      };
    } catch (error) {
      logger.error("Getting user sparks info failed:", error);
      throw error;
    }
  }

  /**
   * Manual Sparks adjustment (admin only)
   */
  async adjustSparks(
    userId: string,
    adjustment: number,
    reason: string
  ): Promise<{ newTotal: number; levelChange: boolean }> {
    try {
      const user = await User.findById(userId);
      if (!user) {
        throw new Error("User not found");
      }

      const oldSparks = user.wavzProfile.sparks;
      const oldLevel = user.wavzProfile.level;

      const newSparks = Math.max(0, oldSparks + adjustment);
      const levelInfo = this.calculateLevelInfo(newSparks);

      await User.findByIdAndUpdate(userId, {
        "wavzProfile.sparks": newSparks,
        "wavzProfile.level": levelInfo.currentLevel,
        "wavzProfile.levelProgress": Math.round(levelInfo.progress),
      });

      logger.info("Sparks manually adjusted:", {
        userId,
        oldSparks,
        adjustment,
        newSparks,
        reason,
        levelChange: oldLevel !== levelInfo.currentLevel,
      });

      return {
        newTotal: newSparks,
        levelChange: oldLevel !== levelInfo.currentLevel,
      };
    } catch (error) {
      logger.error("Sparks adjustment failed:", error);
      throw error;
    }
  }

  /**
   * Get Sparks leaderboard
   */
  async getSparksLeaderboard(limit: number = 50): Promise<
    Array<{
      userId: string;
      displayName: string;
      sparks: number;
      level: number;
      levelName: string;
    }>
  > {
    try {
      const users = await User.find({})
        .sort({ "wavzProfile.sparks": -1 })
        .limit(limit)
        .select("displayName wavzProfile.sparks wavzProfile.level")
        .exec();

      const levelNames = [
        "",
        "Pulse",
        "Rhythm",
        "Harmony",
        "Melody",
        "Resonance",
      ];

      return users.map((user) => ({
        userId: user._id.toString(),
        displayName: user.displayName,
        sparks: user.wavzProfile.sparks,
        level: user.wavzProfile.level,
        levelName: levelNames[user.wavzProfile.level] || "Unknown",
      }));
    } catch (error) {
      logger.error("Getting sparks leaderboard failed:", error);
      throw error;
    }
  }

  /**
   * LEGACY METHODS - For backward compatibility with existing routes
   * These maintain the old direct engagement → sparks flow for existing integrations
   */

  /**
   * Legacy method: Calculate platform sparks directly from metrics (old flow)
   */
  calculatePlatformSparks(platformMetrics: any): any {
    // This is the old flow for backward compatibility
    // You can choose to either:
    // 1. Return a default response
    // 2. Or map this to the new cPoints flow

    logger.warn(
      "Using legacy calculatePlatformSparks method - consider updating to new cPoints flow"
    );

    return {
      totalSparks: 0,
      breakdown: {},
      platform: platformMetrics.platform || "unknown",
    };
  }

  /**
   * Legacy method: Calculate total sparks (old flow)
   */
  calculateTotalSparks(platformResults: any[]): any {
    logger.warn(
      "Using legacy calculateTotalSparks method - consider updating to new cPoints flow"
    );
    return {
      totalSparks: 0,
      platformBreakdown: [],
      consolidatedMetrics: {},
    };
  }

  /**
   * Legacy method: Update user sparks (made public for backward compatibility)
   */
  async updateUserSparksLegacy(
    userId: string,
    totalSparks: number
  ): Promise<void> {
    return this.updateUserSparks(userId, totalSparks);
  }
}

export const sparksService = new SparksService();<|MERGE_RESOLUTION|>--- conflicted
+++ resolved
@@ -1,16 +1,20 @@
 import { User } from "../models/User";
 import { CPointsHistory } from "../models/CPointsHistory";
 import { logger } from "../config/logger";
-import { EngagementSnapshot, IEngagementSnapshot } from "../models/EngagementSnapshot";
-
-// Sustainability weighting factors for Sparks calculation
-export const SUSTAINABILITY_WEIGHTS = {
-  timeMultipliers: {
-    lastWeek: 1.0,
-    lastMonth: 0.8,
-    last3Months: 0.6,
-    last6Months: 0.4,
-    older: 0.2,
+import {
+  EngagementSnapshot,
+  IEngagementSnapshot,
+} from "../models/EngagementSnapshot";
+
+// Dummy Sparks rates - client will provide real rates later
+export const SPARKS_RATES = {
+  youtube: {
+    like: 2,
+    dislike: -0.5, // Negative impact
+    comment: 5,
+    view: 0.1,
+    watchHour: 10,
+    subscriber: 50,
   },
   platformMultipliers: {
     youtube: 1.2, // Higher sustainability for long-form content
@@ -118,56 +122,53 @@
     cPointsHistory: any[]
   ): SparksCalculationResult {
     let totalSparks = 0;
-    let totalCPoints = 0;
-    let weightedTimeSum = 0;
-    let weightedPlatformSum = 0;
-    let totalWeight = 0;
-
-    // Process each cPoints entry
-    for (const entry of cPointsHistory) {
-      const cPoints = entry.totalCPoints;
-      if (cPoints <= 0) continue;
-
-      totalCPoints += cPoints;
-
-      // Calculate time weighting (newer = higher weight)
-      const timeWeight = this.calculateTimeWeight(entry.processedAt);
-
-<<<<<<< HEAD
+
     // Calculate based on platform-specific rates
-    if (platform === 'youtube') {
+    if (platform === "youtube") {
       const youtubeRates = rates as typeof SPARKS_RATES.youtube;
       breakdown.likes = (metrics.totalLikes || 0) * youtubeRates.like;
       breakdown.dislikes = (metrics.totalDislikes || 0) * youtubeRates.dislike;
       breakdown.comments = (metrics.totalComments || 0) * youtubeRates.comment;
       breakdown.views = (metrics.totalViews || 0) * youtubeRates.view;
-      breakdown.watchTime = (metrics.totalWatchTime || 0) * youtubeRates.watchHour;
-      breakdown.followers = (metrics.followerCount || 0) * youtubeRates.subscriber;
-
-      totalSparks = (Object.values(breakdown) as number[]).reduce((sum: number, value: number) => sum + value, 0);
-    }
-    else if (platform === 'instagram') {
+      breakdown.watchTime =
+        (metrics.totalWatchTime || 0) * youtubeRates.watchHour;
+      breakdown.followers =
+        (metrics.followerCount || 0) * youtubeRates.subscriber;
+
+      totalSparks = (Object.values(breakdown) as number[]).reduce(
+        (sum: number, value: number) => sum + value,
+        0
+      );
+    } else if (platform === "instagram") {
       const instagramRates = rates as typeof SPARKS_RATES.instagram;
       breakdown.likes = (metrics.totalLikes || 0) * instagramRates.like;
-      breakdown.comments = (metrics.totalComments || 0) * instagramRates.comment;
+      breakdown.comments =
+        (metrics.totalComments || 0) * instagramRates.comment;
       breakdown.views = (metrics.totalViews || 0) * instagramRates.view;
       breakdown.saves = (metrics.totalSaves || 0) * instagramRates.save;
       breakdown.shares = (metrics.totalShares || 0) * instagramRates.share;
-      breakdown.followers = (metrics.followerCount || 0) * instagramRates.follower;
-
-      totalSparks = (Object.values(breakdown) as number[]).reduce((sum: number, value: number) => sum + value, 0);
-    }
-    else if (platform === 'twitter') {
+      breakdown.followers =
+        (metrics.followerCount || 0) * instagramRates.follower;
+
+      totalSparks = (Object.values(breakdown) as number[]).reduce(
+        (sum: number, value: number) => sum + value,
+        0
+      );
+    } else if (platform === "twitter") {
       const twitterRates = rates as typeof SPARKS_RATES.twitter;
       breakdown.likes = (metrics.totalLikes || 0) * twitterRates.like;
       breakdown.comments = (metrics.totalComments || 0) * twitterRates.comment;
       breakdown.shares = (metrics.totalShares || 0) * twitterRates.retweet; // retweets
-      breakdown.impressions = (metrics.totalImpressions || 0) * twitterRates.impression;
-      breakdown.followers = (metrics.followerCount || 0) * twitterRates.follower;
-
-      totalSparks = (Object.values(breakdown) as number[]).reduce((sum: number, value: number) => sum + value, 0);
-    }
-    else if (platform === 'tiktok') {
+      breakdown.impressions =
+        (metrics.totalImpressions || 0) * twitterRates.impression;
+      breakdown.followers =
+        (metrics.followerCount || 0) * twitterRates.follower;
+
+      totalSparks = (Object.values(breakdown) as number[]).reduce(
+        (sum: number, value: number) => sum + value,
+        0
+      );
+    } else if (platform === "tiktok") {
       const tiktokRates = rates as typeof SPARKS_RATES.tiktok;
       breakdown.likes = (metrics.totalLikes || 0) * tiktokRates.like;
       breakdown.comments = (metrics.totalComments || 0) * tiktokRates.comment;
@@ -175,171 +176,27 @@
       breakdown.shares = (metrics.totalShares || 0) * tiktokRates.share;
       breakdown.followers = (metrics.followerCount || 0) * tiktokRates.follower;
 
-      totalSparks = (Object.values(breakdown) as number[]).reduce((sum: number, value: number) => sum + value, 0);
-    }
-    else if (platform === 'spotify') {
+      totalSparks = (Object.values(breakdown) as number[]).reduce(
+        (sum: number, value: number) => sum + value,
+        0
+      );
+    } else if (platform === "spotify") {
       const spotifyRates = rates as typeof SPARKS_RATES.spotify;
       breakdown.views = (metrics.totalViews || 0) * spotifyRates.stream; // streams as views
-      breakdown.followers = (metrics.followerCount || 0) * spotifyRates.follower;
-
-      totalSparks = (Object.values(breakdown) as number[]).reduce((sum: number, value: number) => sum + value, 0);
-=======
-      // Calculate platform weighting
-      const platformWeight = this.calculatePlatformWeight(entry.rawEngagement);
-
-      // Apply sustainability formula: cPoints * timeWeight * platformWeight
-      const entrySparks = cPoints * timeWeight * platformWeight;
-      totalSparks += entrySparks;
-
-      // Track weighted averages
-      weightedTimeSum += timeWeight * cPoints;
-      weightedPlatformSum += platformWeight * cPoints;
-      totalWeight += cPoints;
-    }
-
-    // Calculate consistency bonus
-    const consistencyMultiplier =
-      this.calculateConsistencyBonus(cPointsHistory);
-    totalSparks *= consistencyMultiplier;
-
-    // Calculate weighted averages
-    const avgTimeWeight = totalWeight > 0 ? weightedTimeSum / totalWeight : 0;
-    const avgPlatformWeight =
-      totalWeight > 0 ? weightedPlatformSum / totalWeight : 0;
-    const sustainabilityMultiplier =
-      avgTimeWeight * avgPlatformWeight * consistencyMultiplier;
-
-    // Calculate level information
-    const levelInfo = this.calculateLevelInfo(Math.round(totalSparks));
-
-    return {
-      totalSparks: Math.round(totalSparks),
-      breakdown: {
-        baseCPoints: totalCPoints,
-        sustainabilityMultiplier,
-        consistencyBonus: consistencyMultiplier,
-        timeWeighting: avgTimeWeight,
-        platformWeighting: avgPlatformWeight,
-      },
-      levelInfo,
-    };
-  }
-
-  /**
-   * Calculate time-based weighting (newer content has higher sustainability)
-   */
-  private calculateTimeWeight(processedAt: Date): number {
-    const now = new Date();
-    const daysDiff =
-      (now.getTime() - processedAt.getTime()) / (1000 * 60 * 60 * 24);
-
-    if (daysDiff <= 7) return SUSTAINABILITY_WEIGHTS.timeMultipliers.lastWeek;
-    if (daysDiff <= 30) return SUSTAINABILITY_WEIGHTS.timeMultipliers.lastMonth;
-    if (daysDiff <= 90)
-      return SUSTAINABILITY_WEIGHTS.timeMultipliers.last3Months;
-    if (daysDiff <= 180)
-      return SUSTAINABILITY_WEIGHTS.timeMultipliers.last6Months;
-    return SUSTAINABILITY_WEIGHTS.timeMultipliers.older;
-  }
-
-  /**
-   * Calculate platform-based weighting (different platforms have different sustainability)
-   */
-  private calculatePlatformWeight(rawEngagement: any[]): number {
-    if (!rawEngagement || rawEngagement.length === 0) return 1.0;
-
-    const platformCounts: { [platform: string]: number } = {};
-    let totalContent = 0;
-
-    // Count content per platform
-    for (const engagement of rawEngagement) {
-      const platform = engagement.platform.toLowerCase();
-      platformCounts[platform] = (platformCounts[platform] || 0) + 1;
-      totalContent++;
-    }
-
-    // Calculate weighted average based on platform distribution
-    let weightedSum = 0;
-    for (const [platform, count] of Object.entries(platformCounts)) {
-      const platformWeight =
-        SUSTAINABILITY_WEIGHTS.platformMultipliers[
-          platform as keyof typeof SUSTAINABILITY_WEIGHTS.platformMultipliers
-        ] || 1.0;
-      const platformRatio = count / totalContent;
-      weightedSum += platformWeight * platformRatio;
-    }
-
-    return weightedSum;
-  }
-
-  /**
-   * Calculate consistency bonus based on posting frequency
-   */
-  private calculateConsistencyBonus(cPointsHistory: any[]): number {
-    if (cPointsHistory.length < 2)
-      return SUSTAINABILITY_WEIGHTS.consistencyBonus.irregular;
-
-    // Calculate average time between cPoints calculations
-    const timeDiffs: number[] = [];
-    for (let i = 1; i < cPointsHistory.length; i++) {
-      const diff =
-        cPointsHistory[i - 1].processedAt.getTime() -
-        cPointsHistory[i].processedAt.getTime();
-      timeDiffs.push(diff / (1000 * 60 * 60 * 24)); // Convert to days
-    }
-
-    const avgDaysBetween =
-      timeDiffs.reduce((sum, diff) => sum + diff, 0) / timeDiffs.length;
-
-    // Classify consistency
-    if (avgDaysBetween <= 1)
-      return SUSTAINABILITY_WEIGHTS.consistencyBonus.daily;
-    if (avgDaysBetween <= 7)
-      return SUSTAINABILITY_WEIGHTS.consistencyBonus.weekly;
-    if (avgDaysBetween <= 14)
-      return SUSTAINABILITY_WEIGHTS.consistencyBonus.biweekly;
-    if (avgDaysBetween <= 30)
-      return SUSTAINABILITY_WEIGHTS.consistencyBonus.monthly;
-    return SUSTAINABILITY_WEIGHTS.consistencyBonus.irregular;
-  }
-
-  /**
-   * Calculate level information from Sparks amount
-   */
-  private calculateLevelInfo(sparks: number): {
-    currentLevel: number;
-    levelName: string;
-    progress: number;
-    nextLevelAt: number;
-  } {
-    const levelNames = [
-      "",
-      "Pulse",
-      "Rhythm",
-      "Harmony",
-      "Melody",
-      "Resonance",
-    ];
-
-    let currentLevel = 1;
-    for (const [level, threshold] of Object.entries(LEVEL_THRESHOLDS)) {
-      if (sparks >= threshold) {
-        currentLevel = parseInt(level);
-      }
->>>>>>> d93f464e
-    }
-
-    const currentThreshold =
-      LEVEL_THRESHOLDS[currentLevel as keyof typeof LEVEL_THRESHOLDS];
-    const nextLevel = currentLevel < 5 ? currentLevel + 1 : 5;
-    const nextThreshold =
-      LEVEL_THRESHOLDS[nextLevel as keyof typeof LEVEL_THRESHOLDS];
-
-    const progress =
-      nextLevel > currentLevel
-        ? ((sparks - currentThreshold) / (nextThreshold - currentThreshold)) *
-          100
-        : 100;
+      breakdown.followers =
+        (metrics.followerCount || 0) * spotifyRates.follower;
+
+      totalSparks = (Object.values(breakdown) as number[]).reduce(
+        (sum: number, value: number) => sum + value,
+        0
+      );
+    }
+
+    logger.info("Calculated platform Sparks:", {
+      platform,
+      totalSparks,
+      breakdown,
+    });
 
     return {
       currentLevel,
@@ -388,14 +245,16 @@
   }
 
   /**
-<<<<<<< HEAD
    * Get the last engagement snapshot for an account
    */
-  async getLastSnapshot(userId: string, accountId: string): Promise<IEngagementSnapshot | null> {
+  async getLastSnapshot(
+    userId: string,
+    accountId: string
+  ): Promise<IEngagementSnapshot | null> {
     try {
       const snapshot = await EngagementSnapshot.findOne({
         userId,
-        accountId
+        accountId,
       }).sort({ syncedAt: -1 });
 
       return snapshot;
@@ -403,7 +262,7 @@
       logger.error("Failed to get last snapshot:", {
         userId,
         accountId,
-        error: error.message
+        error: error.message,
       });
       return null;
     }
@@ -412,7 +271,10 @@
   /**
    * Calculate delta between current and previous snapshot
    */
-  calculateDelta(currentMetrics: PlatformMetrics, previousSnapshot: IEngagementSnapshot | null): any {
+  calculateDelta(
+    currentMetrics: PlatformMetrics,
+    previousSnapshot: IEngagementSnapshot | null
+  ): any {
     if (!previousSnapshot) {
       // First sync - all current metrics are "new"
       return {
@@ -430,15 +292,46 @@
 
     // Calculate what's NEW since last sync
     const delta = {
-      likes: Math.max(0, currentMetrics.totalLikes - previousSnapshot.snapshot.totalLikes),
-      dislikes: Math.max(0, (currentMetrics.totalDislikes || 0) - previousSnapshot.snapshot.totalDislikes),
-      comments: Math.max(0, currentMetrics.totalComments - previousSnapshot.snapshot.totalComments),
-      views: Math.max(0, currentMetrics.totalViews - previousSnapshot.snapshot.totalViews),
-      shares: Math.max(0, (currentMetrics.totalShares || 0) - previousSnapshot.snapshot.totalShares),
-      saves: Math.max(0, (currentMetrics.totalSaves || 0) - previousSnapshot.snapshot.totalSaves),
-      watchTime: Math.max(0, (currentMetrics.totalWatchTime || 0) - previousSnapshot.snapshot.totalWatchTime),
-      impressions: Math.max(0, (currentMetrics.totalImpressions || 0) - previousSnapshot.snapshot.totalImpressions),
-      reach: Math.max(0, (currentMetrics.totalReach || 0) - previousSnapshot.snapshot.totalReach),
+      likes: Math.max(
+        0,
+        currentMetrics.totalLikes - previousSnapshot.snapshot.totalLikes
+      ),
+      dislikes: Math.max(
+        0,
+        (currentMetrics.totalDislikes || 0) -
+          previousSnapshot.snapshot.totalDislikes
+      ),
+      comments: Math.max(
+        0,
+        currentMetrics.totalComments - previousSnapshot.snapshot.totalComments
+      ),
+      views: Math.max(
+        0,
+        currentMetrics.totalViews - previousSnapshot.snapshot.totalViews
+      ),
+      shares: Math.max(
+        0,
+        (currentMetrics.totalShares || 0) -
+          previousSnapshot.snapshot.totalShares
+      ),
+      saves: Math.max(
+        0,
+        (currentMetrics.totalSaves || 0) - previousSnapshot.snapshot.totalSaves
+      ),
+      watchTime: Math.max(
+        0,
+        (currentMetrics.totalWatchTime || 0) -
+          previousSnapshot.snapshot.totalWatchTime
+      ),
+      impressions: Math.max(
+        0,
+        (currentMetrics.totalImpressions || 0) -
+          previousSnapshot.snapshot.totalImpressions
+      ),
+      reach: Math.max(
+        0,
+        (currentMetrics.totalReach || 0) - previousSnapshot.snapshot.totalReach
+      ),
     };
 
     logger.info("Calculated engagement delta:", {
@@ -446,7 +339,7 @@
       platform: previousSnapshot.platform,
       delta,
       previousTotal: previousSnapshot.snapshot.totalLikes,
-      currentTotal: currentMetrics.totalLikes
+      currentTotal: currentMetrics.totalLikes,
     });
 
     return delta;
@@ -462,38 +355,38 @@
     if (!rates) {
       logger.warn(`No Sparks rates defined for platform: ${platform}`);
       // Default calculation
-      return (delta.likes * 1) + (delta.comments * 2) + (delta.views * 0.01);
+      return delta.likes * 1 + delta.comments * 2 + delta.views * 0.01;
     }
 
     let totalSparks = 0;
 
-    if (platformKey === 'youtube') {
+    if (platformKey === "youtube") {
       const youtubeRates = rates as typeof SPARKS_RATES.youtube;
       totalSparks += delta.likes * youtubeRates.like;
       totalSparks += delta.dislikes * youtubeRates.dislike;
       totalSparks += delta.comments * youtubeRates.comment;
       totalSparks += delta.views * youtubeRates.view;
       totalSparks += delta.watchTime * youtubeRates.watchHour;
-    } else if (platformKey === 'instagram') {
+    } else if (platformKey === "instagram") {
       const instagramRates = rates as typeof SPARKS_RATES.instagram;
       totalSparks += delta.likes * instagramRates.like;
       totalSparks += delta.comments * instagramRates.comment;
       totalSparks += delta.views * instagramRates.view;
       totalSparks += delta.saves * instagramRates.save;
       totalSparks += delta.shares * instagramRates.share;
-    } else if (platformKey === 'twitter') {
+    } else if (platformKey === "twitter") {
       const twitterRates = rates as typeof SPARKS_RATES.twitter;
       totalSparks += delta.likes * twitterRates.like;
       totalSparks += delta.comments * twitterRates.comment;
       totalSparks += delta.shares * twitterRates.retweet;
       totalSparks += delta.impressions * twitterRates.impression;
-    } else if (platformKey === 'tiktok') {
+    } else if (platformKey === "tiktok") {
       const tiktokRates = rates as typeof SPARKS_RATES.tiktok;
       totalSparks += delta.likes * tiktokRates.like;
       totalSparks += delta.comments * tiktokRates.comment;
       totalSparks += delta.views * tiktokRates.view;
       totalSparks += delta.shares * tiktokRates.share;
-    } else if (platformKey === 'spotify') {
+    } else if (platformKey === "spotify") {
       const spotifyRates = rates as typeof SPARKS_RATES.spotify;
       totalSparks += delta.views * spotifyRates.stream; // views = streams for Spotify
     }
@@ -546,7 +439,7 @@
         accountId,
         platform,
         sparksGenerated,
-        contentCount
+        contentCount,
       });
 
       return snapshot;
@@ -554,7 +447,7 @@
       logger.error("Failed to save engagement snapshot:", {
         userId,
         accountId,
-        error: error.message
+        error: error.message,
       });
       throw error;
     }
@@ -562,18 +455,12 @@
 
   /**
    * Update user's Wavz profile with calculated Sparks
-=======
-   * Get user's current Sparks information
->>>>>>> d93f464e
-   */
-  async getUserSparksInfo(userId: string): Promise<{
-    sparks: number;
-    level: number;
-    levelName: string;
-    progress: number;
-    nextLevelAt: number;
-  }> {
+   */
+  async updateUserSparks(userId: string, totalResult: any): Promise<void> {
     try {
+      // Import User model here to avoid circular dependencies
+      const { User } = await import("../models/User");
+
       const user = await User.findById(userId);
       if (!user) {
         throw new Error("User not found");
